# -*- coding: utf-8 -*-
#!/usr/bin/env python
##### System wide lib #####
from abc import ABCMeta, abstractmethod

##### Theory lib #####

##### Theory third-party lib #####

##### Enlightenment lib #####
import elementary
import evas

##### Local app #####

##### Theory app #####

##### Misc #####

__all__ = ("Label", "Frame", "ListValidator", "ListModelValidator", "Genlist", \
    "Box", "Entry", "Multibuttonentry", "Button", "Icon", "CheckBox", "RadioBox", "SelectBox", \
    "FileSelector")

EXPAND_BOTH = (evas.EVAS_HINT_EXPAND, evas.EVAS_HINT_EXPAND)
EXPAND_HORIZ = (evas.EVAS_HINT_EXPAND, 0.0)
FILL_BOTH = (evas.EVAS_HINT_FILL, evas.EVAS_HINT_FILL)
FILL_HORIZ = (evas.EVAS_HINT_FILL, 0.0)

# Honestly, I am not satisfied with the code related to the GUI. So the code
# related to GUI might have a big change in the future
class E17Widget(object):
  __metaclass__ = ABCMeta
  #win = None
  #bx = None

  def __init__(self, attrs=None, *args, **kwargs):
    self.win = None
    self.bx = None
    self.obj = None
    self.attrs = {
        "isFillAlign": False,
        "isFocus": False,
        "isWeightExpand": False,
        "initData": None,
    }

    if attrs is not None:
      self.attrs = self._buildAttrs(attrs)

  def _buildAttrs(self, extraAttrs=None, **kwargs):
    """Helper function for building an attribute dictionary."""
    attrs = dict(self.attrs, **kwargs)
    if extraAttrs:
      attrs.update(extraAttrs)
    return attrs

  def __deepcopy__(self, memo):
    obj = copy.copy(self)
    obj.attrs = self.attrs.copy()
    memo[id(self)] = obj
    return obj

  def preGenerate(self, *args, **kwargs):
    pass

  @abstractmethod
  def generate(self, *args, **kwargs):
    pass

  def postGenerate(self):
    #if(self.bx and not self.attrs["ignoreParentExpand"]):
    #  self.bx.size_hint_weight = EXPAND_BOTH
    #  self.bx.size_hint_align = FILL_BOTH

    if(self.attrs["isWeightExpand"]):
      self.obj.size_hint_weight = EXPAND_BOTH
    else:
      self.obj.size_hint_weight = EXPAND_HORIZ

    if(self.attrs["isFillAlign"]):
      self.obj.size_hint_align = FILL_BOTH
    else:
      self.obj.size_hint_align = FILL_HORIZ

    if(isinstance(self.obj, elementary.Box) and self.attrs.has_key("layout")):
      self.obj.layout_set(self.attrs["layout"])
    self.obj.show()
    if(self.attrs["isFocus"]):
      self.obj.focus_set(True)

  def setFocus(self):
    self.obj.focus_set(True)

class Label(E17Widget):
  def __init__(self, attrs=None, *args, **kwargs):
    defaultAttrs = {
        "isFillAlign": False,
        "initData": "",
    }
    if(attrs is not None):
      defaultAttrs.update(attrs)
    super(Label, self).__init__(defaultAttrs, *args, **kwargs)

  def generate(self, *args, **kwargs):
    lb = elementary.Label(self.win)
    lb.text_set(self.attrs["initData"].replace("\n", "<br/>"))
    self.obj = lb

  def reset(self, **kwargs):
    if(not hasattr(self, "obj")):
      self.generate()
    elif(kwargs.has_key("finalData")):
      self.obj.text_set(kwargs["finalData"].replace("\n", "<br/>"))
    elif(kwargs.has_key("errData")):
      # The color should be in red, but elementary has a bug and unable to
      # display text in red!
      kwargs["errData"] = \
         '<font color="#00FFFF">' + "<br/>".join(kwargs["errData"]) + '</font>'
      self.obj.text_set(kwargs["errData"])

class Frame(E17Widget):
  title = None
  content = None

  def generate(self, *args, **kwargs):
    fr = elementary.Frame(self.win)
    fr.text_set(self.title)
    self.obj = fr

  def postGenerate(self):
    if(self.content!=None):
      self.obj.content_set(self.content.obj)
    if(hasattr(self.bx, "pack_end")):
      self.bx.pack_end(self.obj)
    super(Frame, self).postGenerate()

  @property
  def finalData(self):
    self.obj.text_get(finalData)

  @finalData.setter
  def finalData(self, finalData):
    self.obj.text_set(finalData)

  def hide(self):
    if(self.obj!=None):
      self.obj.hide()

  def show(self):
    if(self.obj!=None):
      self.obj.show()

class List(E17Widget):
  def __init__(self, attrs=None, *args, **kwargs):
    super(List, self).__init__(attrs, *args, **kwargs)
    self.children = []

  def generate(self, *args, **kwargs):
    li = elementary.List(self.win)
    self.obj = li

  def addChild(self, item, *args, **kwargs):
    """Must ran after generate"""
    self.obj.item_append(item, *args, **kwargs)
    self.children.append()


class Genlist(E17Widget):
  def __init__(self, attrs=None, *args, **kwargs):
    defaultAttrs = {\
        "isFillAlign": True, \
        "isWeightExpand": True, \
    }
    if(attrs is not None):
      defaultAttrs.update(attrs)
    super(Genlist, self).__init__(defaultAttrs, *args, **kwargs)
    self.children = []

  def generate(self, *args, **kwargs):
    gl = elementary.Genlist(self.win)
    # TODO: Use this when genlist elm_genlist_highlight_mode_set is ready
    #gl.multi_select_set(True)
    self.obj = gl

    # TODO: fix this super ugly hack
    size = self.win.size
    if(size[0]<640 or size[1]<500):
      self.win.resize(640,500)

#  def _selectedRowCallback(self, gl, gli, *args, **kwargs):
#    print "selected"
#  def _clickedDoubleRowCallback(self, gl, gli):
#    print "double clicked", gl, gli
#  def _clickedRowCallback(self, gl, gli):
#    print "clicked"
#  def _longpressedRowCallback(self, gl, gli, *args, **kwargs):
#    print "longpressed"

# TODO: Use this when genlist elm_genlist_highlight_mode_set is ready
#  def __keyDownAdd(self, gl, e, *args, **kwargs):
#    print dir(gl.selected_item), e
#    if(e.keyname=="space"):
#      gl.selected_item.next.selected = True
#      gl.selected_item.next.select_mode_set(True)

  def registerEvent(self, *args, **kwargs):
    if(hasattr(self, "_longpressedRowCallback")):
      self.obj.callback_longpressed_add(self._longpressedRowCallback)
    if(hasattr(self, "_selectedRowCallback")):
      self.obj.callback_selected_add(self._selectedRowCallback)
    if(hasattr(self, "_clickedDoubleRowCallback")):
      self.obj.callback_clicked_double_add(self._clickedDoubleRowCallback)
    # TODO: fix the callback_clicked_add
    if(hasattr(self, "_clickedRowCallback")):
      self.obj.callback_clicked_add(self._clickedRowCallback)
    # TODO: Use this when genlist elm_genlist_highlight_mode_set is ready
    #self.obj.on_key_down_add(self.__keyDownAdd, self.obj)

  def generateItemRow(self, *args, **kwargs):
    """
    Have to define text getter fxn and content getter fxn before calling it
    """
    return elementary.GenlistItemClass(item_style="default",
                                       text_get_func=self._rowItemTextGetter,
                                       content_get_func=self._rowItemContentGetter)

  def generateGroupRow(self, *args, **kwargs):
    """
    Have to define text getter fxn and content getter fxn before calling it
    """
    return elementary.GenlistItemClass(item_style="group_index",
                                       text_get_func=self._rowGroupTextGetter,
                                       content_get_func=self._rowGroupContentGetter)

  def _groupAdder(self, itc_g, data, *args, **kwargs):
    return self.obj.item_append(itc_g, data,
                         #flags=elementary.ELM_GENLIST_ITEM_TREE)
                         flags=elementary.ELM_GENLIST_ITEM_GROUP)

  def _itemAdder(self, itc_i, data, git, *args, **kwargs):
    self.obj.item_append(itc_i, data, git)

  def postGenerate(self):
    if(hasattr(self, "feedData")):
      self.feedData()
    self.registerEvent()
    super(Genlist, self).postGenerate()

class ListValidator(Genlist):
  def __init__(self, attrs=None, *args, **kwargs):
    super(ListValidator, self).__init__(attrs, *args, **kwargs)
    self.checkboxLst = []
    self.checkboxRelMap = {}
    self.changedRow = {}

  def _rowItemTextGetter(self, obj, part, item_data):
    return item_data[1]

  def _rowItemContentGetter(self, obj, part, data):
    r = CheckBox()
    r.win = self.win
    r.attrs["initData"] = data[2]
    r.generate()
    self.checkboxLst[data[0]] = r
    return r.obj

  def _rowGroupTextGetter(self, obj, part, item_data):
    return item_data[1]

  def _rowGroupContentGetter(self, obj, part, data):
    r = CheckBox()
    r.win = self.win
    r.attrs["initData"] = True
    r.generate()
    self.checkboxLst[data[0]] = r
    return r.obj

  def _keyDownAdd(self, gl, e, *args, **kwargs):
    # "Shift", "Control", "Alt", "Meta", "Hyper", "Super".
    #if(e.keyname=="space" and e.modifier_is_set("Control")):
    if(e.keyname=="space"):
      item = gl.selected_item
      pos = item.data[0]
      if(self.checkboxRelMap.has_key(pos)):
        (startIdx, endIdx) = self.checkboxRelMap[pos]
        initState = self.checkboxLst[startIdx].obj.state
        for idx in range(startIdx, endIdx):
          ck = self.checkboxLst[idx]
          ck.obj.state = not initState
          #if(idx!=startIdx):
          #  continue
          if(not self.dataPos.has_key(idx+1)):
            continue
          elif(self.changedRow.has_key(self.dataPos[idx+1])):
            del self.changedRow[self.dataPos[idx+1]]
          else:
            self.changedRow[self.dataPos[idx+1]] = True
            #self.changedRow[self.dataPos[pos+1]] = True
      else:
        self.checkboxLst[pos].obj.state = not self.checkboxLst[pos].obj.state
        item.next.selected = True
        if(self.changedRow.has_key(self.dataPos[pos+1])):
          del self.changedRow[self.dataPos[pos+1]]
        else:
          self.changedRow[self.dataPos[pos+1]] = True

  def feedData(self):
    self.obj.on_key_down_add(self._keyDownAdd, self.obj)

    itc_i = self.generateItemRow()
    itc_g = self.generateGroupRow()

    counter = 0
    # TODO: remove me plz
    self.dataPos = {}
    # TODO: remove me plz
    parentCounter = 0
    for grpA, grpB in self.attrs["initData"]:
      startIdx = counter
      self.checkboxLst.append(None)
      git = self._groupAdder(itc_g, (counter, grpA))
      counter += 1

      isAllTrue = True
      for bStr, initState in grpB:
        self.checkboxLst.append(None)
        self._itemAdder(itc_i, (counter, bStr, initState), git)
        counter += 1
        self.dataPos[counter] = (parentCounter, counter-startIdx-1)
        if(initState==False):
          isAllTrue = False
      if(isAllTrue):
        self.checkboxLst[startIdx].attrs["initData"] = True
      else:
        self.checkboxLst[startIdx].attrs["initData"] = False
      parentCounter += 1
      self.checkboxRelMap[startIdx] = (startIdx, counter)

  @property
  def changedData(self):
    #return [cb.obj.state for cb in self.checkboxLst]
    return self.changedRow.keys()

class ListModelValidator(Genlist):
  def __init__(self, attrs=None, *args, **kwargs):
    super(ListModelValidator, self).__init__(attrs, *args, **kwargs)
    self.grpAState = []

  def _rowItemTextGetter(self, obj, part, item_data):
    return item_data[0].ref.links[item_data[1]]

  def _rowItemContentGetter(self, obj, part, data):
    r = CheckBox()
    r.win = self.win
    r.attrs["initData"] = data[0].finalState[data[1]]
    r.generate()
    return r.obj

  def _rowGroupTextGetter(self, obj, part, item_data):
    return item_data[0].name.encode("utf8")

  def _rowGroupContentGetter(self, obj, part, data):
    r = CheckBox()
    r.win = self.win
    r.attrs["initData"] = self.grpAState[data[1]]
    r.generate()
    return r.obj

  def _keyDownAdd(self, gl, e, *args, **kwargs):
    # "Shift", "Control", "Alt", "Meta", "Hyper", "Super".
    #if(e.keyname=="space" and e.modifier_is_set("Control")):
    if(e.keyname=="space"):
      item = gl.selected_item
      pos = item.data[1]
      if(item.parent==None):
        currentState = self.grpAState[pos]
        self.grpAState[pos] = not currentState
        item.update()
        child = item.next
        child.data[0].finalState = [not currentState for i in range(len(child.data[0].finalState))]
        while(child.parent!=None):
          child.update()
          child = child.next
      else:
        currentState = item.data[0].finalState[item.data[1]]
        item.data[0].finalState[item.data[1]] = not currentState
        item.update()
        item.next.selected = True

  def feedData(self):
    self.obj.on_key_down_add(self._keyDownAdd, self.obj)

    itc_i = self.generateItemRow()
    itc_g = self.generateGroupRow()

    counter = 0
    for classifierModel in self.attrs["initData"]:
      self.grpAState.append(True)
      git = self._groupAdder(itc_g, (classifierModel.ref, counter))

      isAllTrue = True
      for stateIdx in range(len(classifierModel.finalState)):
        self._itemAdder(itc_i, (classifierModel, stateIdx), git)
        if(classifierModel.finalState[stateIdx]==False):
          isAllTrue = False
      if(isAllTrue):
        self.grpAState[-1] = True
      else:
        self.grpAState[-1] = False
      counter += 1

  @property
  def initData(self):
    return self.attrs["initData"]

  @property
  def changedData(self):
    item = self.obj.first_item
    isBeforeFirstChild = False
    r = []
    while(item!=None):
      if(item.parent==None):
        isBeforeFirstChild = True
      elif(isBeforeFirstChild):
        r.append(item.data[0])
        isBeforeFirstChild = False
      item = item.next
    return r

  @property
  def finalData(self):
    item = self.obj.first_item
    isBeforeFirstChild = False
    r = []
    while(item!=None):
      if(item.parent==None):
        isBeforeFirstChild = True
      elif(isBeforeFirstChild):
        r.append(item.data[0])
        isBeforeFirstChild = False
      item = item.next
    return r

class Box(E17Widget):

  def __init__(self, attrs=None, *args, **kwargs):
    defaultAttrs = {
        "isFillAlign": True,
        "isWeightExpand": True,
        "isHorizontal": False,
    }
    if(attrs is not None):
      defaultAttrs.update(attrs)
    super(Box, self).__init__(defaultAttrs, *args, **kwargs)
    self.widgetChildrenLst = []
    self.inputChildrenLst = [] # input inside this box

  def generate(self, *args, **kwargs):
    if(self.obj is not None):
      return

    bx = elementary.Box(self.win)

    if(self.attrs["isHorizontal"]):
      bx.horizontal_set(True)

    # If a box is inside a frame
    if(self.bx is not None):
      self.bx.pack_end(bx)
    self.obj = bx

  def addWidget(self, widget):
    """Must ran after generate"""
    widget.bx = self.obj
    self.widgetChildrenLst.append(widget)

  def insertAndGenerateWidget(self, startIdx, widgetLst):
    """Must ran after generate. """
    i = startIdx
    for widget in widgetLst:
      self.widgetChildrenLst.insert(i, widget)
      i += 1

    self._postGenerateChildren(widgetLst, i)

  def removeWidgetLst(self, startIdx, length):
    """Must ran after generate"""
    for child in self.widgetChildrenLst[startIdx: startIdx + length]:
      child.obj.delete()
    for i in range(length):
      del self.widgetChildrenLst[startIdx]

  def addInput(self, input):
    self.inputChildrenLst.append(input)

  def _postGenerateInputLst(self, inputChildrenLst):
    for input in inputChildrenLst:
      input.generate()
      # Don't do pack_end in here. Too late.

  def _postGenerateChildren(self, widgetChildrenLst, startIdx=None):
    i = startIdx
    for child in widgetChildrenLst:
      if(child.obj is None):
        child.generate()
      if(startIdx is None):
        # for first element
        self.obj.pack_end(child.obj)
      else:
        # for appending more element
        self.obj.pack_before(child.obj, self.widgetChildrenLst[i].obj)
    for child in widgetChildrenLst:
      child.postGenerate()

  def postGenerate(self):
    """Must ran after generate"""
    self._postGenerateInputLst(self.inputChildrenLst)
    self._postGenerateChildren(self.widgetChildrenLst)
    super(Box, self).postGenerate()

  def hide(self):
    if(self.obj!=None):
      self.obj.hide()

  def show(self):
    if(self.obj!=None):
      self.obj.show()

  def registerUnfocusFxn(self, unFocusFxn):
    self.obj.on_key_down_add(unFocusFxn, self.obj)

class Table(Box):
  def generate(self, *args, **kwargs):
    if(self.obj is not None):
      return

    bx = elementary.Table(self.win)

    # If a box is inside a frame
    if(self.bx is not None):
      self.bx.pack_end(bx)
    self.obj = bx

  def addInput(self, input, x, y, w, h):
    input.generate()
    self.obj.pack(input.mainContainer.obj, x, y, w, h)
    self.inputChildrenLst.append(input.mainContainer)

  def postGenerate(self):
    """Must ran after generate"""
    for input in self.inputChildrenLst:
      input.postGenerate()

class Entry(E17Widget):
  def __init__(self, attrs=None, *args, **kwargs):
    defaultAttrs = {
      "initData": "",
      "autoFocus": False,
      "isFillAlign": True,
      "isWeightExpand": True,
      "isLineWrap": True,
      "isScrollable": False,
      "isSingleLine": True,
    }
    if(attrs is not None):
      defaultAttrs.update(attrs)
    super(Entry, self).__init__(defaultAttrs, *args, **kwargs)

  def _createObj(self):
    return elementary.Entry(self.win)

  def generate(self, *args, **kwargs):
    en = self._createObj()
    self.obj = en

    if(self.attrs["initData"] is not None):
      self.finalData = self.attrs["initData"]
    if(hasattr(self, "_anchorClick")):
      en.callback_anchor_clicked_add(self._anchorClick)
    if(hasattr(self, "_keyDownAdd")):
      en.on_key_down_add(self._keyDownAdd)
    if(hasattr(self, "_contentChanged")):
      en.callback_changed_add(self._contentChanged)
    if(self.attrs["autoFocus"]):
      en.focus_set(1)
    if(hasattr(self, "_focusChanged")):
      en.callback_unfocused_add(self._focusChanged)

    if(self.attrs["isSingleLine"]):
      en.single_line_set(True)

      if(self.attrs["isLineWrap"]):
        en.line_wrap_set(True)

  #def _keyDownAdd(self, entry, event, *args, **kwargs):
  #  "Shift", "Control", "Alt", "Meta", "Hyper", "Super".
  #  pass

  #def _anchorClick(self, obj, en, *args, **kwargs):
  #  pass

  @property
  def finalData(self):
    return self.obj.entry_get()

  @finalData.setter
  def finalData(self, finalData):
    self.reset(finalData=finalData)

  def reset(self, **kwargs):
    txt = ""
    if(kwargs.has_key("initData")):
      txt = kwargs["initData"]
    elif(kwargs.has_key("finalData")):
      txt = kwargs["finalData"]
    self.obj.entry_set(txt)

class Button(E17Widget):
  icon = None
  isDisable = False
  label = None

  def __init__(self, attrs=None, *args, **kwargs):
    defaultAttrs = {"isFillAlign": True}
    self._clickedData = None
    if(attrs is not None):
      defaultAttrs.update(attrs)
    super(Button, self).__init__(defaultAttrs, *args, **kwargs)

  def generate(self, *args, **kwargs):
    bt = elementary.Button(self.win)
    if(self.label):
      bt.text_set(self.label)
    if(hasattr(self, "_clicked")):
      bt.callback_clicked_add(self._clicked, self._clickedData)
    self.obj = bt


class Icon(E17Widget):
  file = ""

  def generate(self, *args, **kwargs):
    ic = elementary.Icon(self.win)
    ic.file_set(file)
    self.obj = ic

class CheckBox(E17Widget):
  icon = None
  isDisable = False
  label = None

  def generate(self, *args, **kwargs):
    ck = elementary.Check(self.win)
    self.obj = ck

    if(self.label!=None):
      ck.text_set(self.label)
    if(self.icon!=None):
      ck.icon_set(ic)
    if(self.attrs["initData"] is not None):
      self.finalData = self.attrs["initData"]
    if(self.isDisable):
      ck.disabled_set(True)
    if(hasattr(self, "_checkChanged")):
      ck.callback_changed_add(self._checkChanged)

  @property
  def finalData(self):
    return self.obj.state_get()

  @finalData.setter
  def finalData(self, finalData):
    self.obj.state_set(finalData)

class RadioBox(E17Widget):
  isDisable = False

  def __init__(self, attrs=None, *args, **kwargs):
    defaultAttrs = {
        "isFillAlign": True,
        "isWeightExpand": False,
        "choices": [],
    }
    if(attrs is not None):
      defaultAttrs.update(attrs)

    super(RadioBox, self).__init__(defaultAttrs, *args, **kwargs)
    self.obj = None
    self.objLst = []

  def _addRadioChoice(self, value, label, icon=None):
    rd = elementary.Radio(self.win)
    if(hasattr(self, "_focusChanged")):
      # callback_unfocused_add is not working as we expected, so we use
      # callback_changed in here
      rd.callback_changed_add(self._focusChanged)
    if(hasattr(self, "_contentChanged")):
      rd.callback_changed_add(self._contentChanged)

    rd.text_set(label)
    rd.state_value_set(len(self.dataChoice))
    self.dataChoice.append(value)

    if(icon is not None):
      rd.icon_set(icon)
    if(self.isDisable):
      rd.disabled_set(True)

    rd.size_hint_weight = EXPAND_BOTH
    rd.size_hint_align = FILL_HORIZ

    if(self.rdg is not None):
      rd.group_add(self.rdg)
    else:
      self.rdg = rd
    rd.show()
    self.obj.pack_end(rd)
    self.objLst.append(rd)

  def generate(self, *args, **kwargs):
    if(self.obj is not None):
      self.obj.destroy()
    self.obj = elementary.Box(self.win)
    self.obj.show()

    self.reset(choices=self.attrs["choices"], initData=self.attrs["initData"])

  def reset(self, choices=None, initData=None, finalData=None):
    selectedData = initData if finalData is None else finalData
    isRedraw = False
    if(choices is not None):
      self.attrs["choices"] = choices
      isRedraw = True

    if(finalData is not None):
      isRedraw = True
      if(choices is None):
        # That is only finalData has been assigned, but the choices remain the
        # same
        choices = self.attrs["choices"]

    if(isRedraw):
      for i in self.objLst:
        i.delete()
      self.obj.unpack_all()
      self.rdg = None
      self.objLst = []
      self.dataChoice= []
      buf = []

      # !!! Because e17 is unable to set selected data, we have to put the
      # assigned radio box at the beginning
      for data in choices:
        if(data[0]==selectedData):
          self._addRadioChoice(*data)
        else:
          buf.append(data)

      for data in buf:
        self._addRadioChoice(*data)

#    # !!! Because e17 is unable to set selected data, we have to put the
#    # assigned radio box at the beginning
#    if(value == self.attrs["initData"]):
#      #rd.value_pointer_set(value)
#      rd.value_set(value)

  @property
  def finalData(self):
    if(len(self.objLst)>0):
      return self.dataChoice[self.objLst[0].value_get()]
    else:
      return self.attrs["initData"]

  @finalData.setter
  def finalData(self, finalData):
    if(finalData==self.selectedData):
      return
    # we have to check in advance because we have to render data immediately
    if(finalData not in self.dataChoice):
      raise
    self.reset(finalData=finalData)

# TODO: to show init data as pre-select item
class SelectBox(E17Widget):
  """If developer has to assign specific icons into choices, they should
  assigned through the widget's attr["choices"] instead of fields.
  """
  icon = None
  isDisable = False
  label = "Please select"

  def __init__(self, attrs=None, *args, **kwargs):
    self.selectedData = (None, None)
    self.choices = {}
    defaultAttrs = {"choices": []}
    if(attrs is not None):
      defaultAttrs.update(attrs)
    if(attrs["initData"] is not None):
      self.selectedData = attrs["initData"]
    super(SelectBox, self).__init__(defaultAttrs, *args, **kwargs)

  def _selectionChanged(self, hoversel, hoverselItem):
    self.selectedData = self.choices[hoverselItem.text]

  @property
  def finalData(self):
    return self.selectedData

  @finalData.setter
  def finalData(self, finalData):
    # Becasue Hoversel cannot show data being selected
    self.selectedData = finalData

  def generate(self, *args, **kwargs):
    bt = elementary.Hoversel(self.win)
    bt.hover_parent_set(self.win)
    if(self.label!=None):
      bt.text_set(self.label)
    if(self.icon!=None):
      bt.icon_set(self.icon)
    if(self.isDisable):
      bt.disabled_set(True)
    for item in self.attrs["choices"]:
      try:
        (idx, label, imgPath) = item
      except ValueError:
        (idx, label) = item
        imgPath = None
      self.choices[label] = idx
      if(imgPath == None or imgPath==""):
        bt.item_add(label)
      else:
        ext = imgPath[-4:]
        if(ext in [".jpg", ".jpeg", ".gif", ".png"]):
          bt.item_add(label, imgPath, elementary.ELM_ICON_FILE)
        else:
          bt.item_add(label, imgPath, elementary.ELM_ICON_STANDARD)
    bt.callback_selected_add(self._selectionChanged)
    bt.size_hint_weight_set(0.0, 0.0)
    bt.size_hint_align_set(0.5, 0.5)
    self.obj = bt

class FileSelector(E17Widget):
  # This class will be unable to set initData because python-elementary does not
  # support

  def __init__(self, attrs=None, *args, **kwargs):
    defaultAttrs = {
        "isFillAlign": True,
        "isWeightExpand": True,
        "isFolderOnly": False,
        "initPath": "",
        }
    if(attrs is not None):
      defaultAttrs.update(attrs)
    super(FileSelector, self).__init__(defaultAttrs, *args, **kwargs)

  @property
  def finalData(self):
    return self.obj.selected_get()

  @finalData.setter
  def finalData(self, finalData):
    pass

  def generate(self, *args, **kwargs):
    fs = elementary.FileselectorEntry(self.win)
    fs.text_set("Select a file")
    fs.inwin_mode_set(False)
    fs.folder_only_set(self.attrs["isFolderOnly"])
    fs.path_set(self.attrs["initPath"])

    self.obj = fs

<<<<<<< HEAD

class Multibuttonentry(Entry):
=======
class Multibuttonentry(E17Widget):
  def cb_filter1(self, mbe, text):
    return True

  def __init__(self, attrs=None, *args, **kwargs):
    defaultAttrs = {\
        "isFillAlign": True, \
        "isWeightExpand": True, \
    }
    if(attrs is not None):
      defaultAttrs.update(attrs)
    super(Multibuttonentry, self).__init__(defaultAttrs, *args, **kwargs)
    self.counter = 0
    self.item = None

  def generate(self, *args, **kwargs):
    mbe = elementary.MultiButtonEntry(self.win)
    self.obj = mbe

    if(self.attrs.has_key("helperLabel")):
      mbe.text = self.attrs["helperLabel"]
    mbe.part_text_set("guide", "Tap to add")
    mbe.filter_append(self.cb_filter1)
    if(self.attrs["initData"] is not None):
      self.finalData = self.attrs["initData"]
>>>>>>> 3d046e49

  @property
  def finalData(self):
    return self.obj.entry_get().split(",")

  @finalData.setter
  def finalData(self, finalData):
    self.reset(finalData=",".join(finalData))

  def reset(self, **kwargs):
    txt = ""
    if(kwargs.has_key("initData")):
      txt = kwargs["initData"]
    elif(kwargs.has_key("finalData")):
      txt = kwargs["finalData"]
    self.obj.entry_set(txt)

  def generate(self, *args, **kwargs):
    super(Multibuttonentry, self).generate(*args, **kwargs)

#class Multibuttonentry(E17Widget):
#  def cb_filter1(self, mbe, text):
#    return True
#
#  def __init__(self, attrs=None, *args, **kwargs):
#    defaultAttrs = {\
#        "isFillAlign": True, \
#        "isWeightExpand": True, \
#    }
#    if(attrs is not None):
#      defaultAttrs.update(attrs)
#    super(Multibuttonentry, self).__init__(defaultAttrs, *args, **kwargs)
#    self.counter = 0
#    self.item = None
#
#  def generate(self, *args, **kwargs):
#    mbe = elementary.MultiButtonEntry(self.win)
#    self.obj = mbe
#
#    if(self.attrs.has_key("helperLabel")):
#      mbe.text = self.attrs["helperLabel"]
#    mbe.part_text_set("guide", "Tap to add")
#    mbe.filter_append(self.cb_filter1)
#    if(self.attrs["initData"] is not None):
#      self.finalData = self.attrs["initData"]
#
#  @property
#  def finalData(self):
#    return [i.text for i in self.obj.items]
#
#  @finalData.setter
#  def finalData(self, finalData):
#    self.reset(finalData=finalData)
#
#  def reset(self, initData=[], finalData=[]):
#    data = initData if(len(initData)>0) else finalData
#    for s in data:
#      self.obj.item_append(s)
<|MERGE_RESOLUTION|>--- conflicted
+++ resolved
@@ -873,37 +873,7 @@
 
     self.obj = fs
 
-<<<<<<< HEAD
-
 class Multibuttonentry(Entry):
-=======
-class Multibuttonentry(E17Widget):
-  def cb_filter1(self, mbe, text):
-    return True
-
-  def __init__(self, attrs=None, *args, **kwargs):
-    defaultAttrs = {\
-        "isFillAlign": True, \
-        "isWeightExpand": True, \
-    }
-    if(attrs is not None):
-      defaultAttrs.update(attrs)
-    super(Multibuttonentry, self).__init__(defaultAttrs, *args, **kwargs)
-    self.counter = 0
-    self.item = None
-
-  def generate(self, *args, **kwargs):
-    mbe = elementary.MultiButtonEntry(self.win)
-    self.obj = mbe
-
-    if(self.attrs.has_key("helperLabel")):
-      mbe.text = self.attrs["helperLabel"]
-    mbe.part_text_set("guide", "Tap to add")
-    mbe.filter_append(self.cb_filter1)
-    if(self.attrs["initData"] is not None):
-      self.finalData = self.attrs["initData"]
->>>>>>> 3d046e49
-
   @property
   def finalData(self):
     return self.obj.entry_get().split(",")
